--- conflicted
+++ resolved
@@ -38,12 +38,8 @@
 
     /// @brief Create server based on opc ua binary protocol.
     /// @param channel channel wich will be used for sending requests data.
-<<<<<<< HEAD
-    Server::SharedPtr CreateBinaryServer(IOChannel::SharedPtr channel, const SecureConnectionParams& params);
-=======
     Server::SharedPtr CreateBinaryServer(IOChannel::SharedPtr channel, const SecureConnectionParams& params, bool debug = false);
     Server::SharedPtr CreateBinaryServer(const std::string& endpointUrl, bool debug = false);
->>>>>>> 6bdfd0b6
 
   } // namespace Remote
 } // namespace OpcUa
