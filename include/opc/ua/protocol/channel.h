/// @author Alexander Rykovanov 2012
/// @email rykovanov.as@gmail.com
/// @brief Input/output channels interfaces.
/// @license GNU LGPL
///
/// Distributed under the GNU LGPL License
/// (See accompanying file LICENSE or copy at
/// http://www.gnu.org/licenses/lgpl.html)
///

#pragma once

#include <cstddef>
#include <functional>
#include <memory>
#include <system_error>

namespace OpcUa
{

<<<<<<< HEAD
  class InputChannel
=======
  class BreakableChannel
  {
  public:
    virtual ~BreakableChannel(){}
    BreakableChannel(){}
    BreakableChannel(const BreakableChannel&) = delete;
    BreakableChannel(BreakableChannel&&) = delete;
    BreakableChannel& operator=(const BreakableChannel&) = delete;

  public:
    virtual void Stop() = 0;
  };


  class InputChannel : public virtual BreakableChannel
>>>>>>> 6bdfd0b6
  {
  public:
    typedef std::shared_ptr<InputChannel> SharedPtr;
    typedef std::unique_ptr<InputChannel> UniquePtr;

  public:
    virtual ~InputChannel(){}
<<<<<<< HEAD

=======
>>>>>>> 6bdfd0b6
    InputChannel(){}
    InputChannel(const InputChannel&) = delete;
    InputChannel(InputChannel&&) = delete;
    InputChannel& operator=(const InputChannel&) = delete;

  public:
    /// @brief Receive data
    /// @param data data for send
    /// @param size size of data
    /// @return size of received data
    virtual std::size_t Receive(char* data, std::size_t size) = 0;
  };


<<<<<<< HEAD
  typedef std::function<void(const char* buffer, const std::system_error& err)> ReceiveCallback;

  class AsyncInputChannel
  {
  public:
    typedef std::shared_ptr<InputChannel> SharedPtr;
    typedef std::unique_ptr<InputChannel> UniquePtr;

  public:
    virtual ~AsyncInputChannel(){}
    AsyncInputChannel(){}
    AsyncInputChannel(const AsyncInputChannel&) = delete;
    AsyncInputChannel(AsyncInputChannel&&) = delete;
    AsyncInputChannel& operator=(const AsyncInputChannel&) = delete;

    virtual void Receive(std::size_t size, ReceiveCallback) = 0;
  };


  class OutputChannel
=======
  class OutputChannel : public virtual BreakableChannel
>>>>>>> 6bdfd0b6
  {
  public:
    typedef std::shared_ptr<OutputChannel> SharedPtr;
    typedef std::unique_ptr<OutputChannel> UniquePtr;

  public:
    virtual ~OutputChannel(){}

    OutputChannel(){}
    OutputChannel(const OutputChannel&) = delete;
    OutputChannel(OutputChannel&&) = delete;
    OutputChannel& operator=(const OutputChannel&) = delete;

   public:
    virtual void Send(const char* message, std::size_t size) = 0;
  };


<<<<<<< HEAD
  typedef std::function<void(const std::system_error& err)> SendDataCallback;

  class AsyncOutputChannel
  {
  public:
    typedef std::shared_ptr<AsyncOutputChannel> SharedPtr;
    typedef std::unique_ptr<AsyncOutputChannel> UniquePtr;

  public:
    virtual ~AsyncOutputChannel(){}

    AsyncOutputChannel(){}
    AsyncOutputChannel(const OutputChannel&) = delete;
    AsyncOutputChannel(OutputChannel&&) = delete;
    AsyncOutputChannel& operator=(const OutputChannel&) = delete;

   public:
    virtual void Send(const char* message, std::size_t size, SendDataCallback callback) = 0;
  };


=======
>>>>>>> 6bdfd0b6
  class IOChannel :
    public InputChannel,
    public OutputChannel
  {
  public:
    typedef std::shared_ptr<IOChannel> SharedPtr;
    typedef std::unique_ptr<IOChannel> UniquePtr;
  };

  class AsyncIO :
    public AsyncInputChannel,
    public AsyncOutputChannel
  {
  public:
    typedef std::shared_ptr<AsyncIO> SharedPtr;
    typedef std::unique_ptr<AsyncIO> UniquePtr;
  };

}
<|MERGE_RESOLUTION|>--- conflicted
+++ resolved
@@ -18,9 +18,6 @@
 namespace OpcUa
 {
 
-<<<<<<< HEAD
-  class InputChannel
-=======
   class BreakableChannel
   {
   public:
@@ -36,7 +33,6 @@
 
 
   class InputChannel : public virtual BreakableChannel
->>>>>>> 6bdfd0b6
   {
   public:
     typedef std::shared_ptr<InputChannel> SharedPtr;
@@ -44,10 +40,6 @@
 
   public:
     virtual ~InputChannel(){}
-<<<<<<< HEAD
-
-=======
->>>>>>> 6bdfd0b6
     InputChannel(){}
     InputChannel(const InputChannel&) = delete;
     InputChannel(InputChannel&&) = delete;
@@ -62,30 +54,7 @@
   };
 
 
-<<<<<<< HEAD
-  typedef std::function<void(const char* buffer, const std::system_error& err)> ReceiveCallback;
-
-  class AsyncInputChannel
-  {
-  public:
-    typedef std::shared_ptr<InputChannel> SharedPtr;
-    typedef std::unique_ptr<InputChannel> UniquePtr;
-
-  public:
-    virtual ~AsyncInputChannel(){}
-    AsyncInputChannel(){}
-    AsyncInputChannel(const AsyncInputChannel&) = delete;
-    AsyncInputChannel(AsyncInputChannel&&) = delete;
-    AsyncInputChannel& operator=(const AsyncInputChannel&) = delete;
-
-    virtual void Receive(std::size_t size, ReceiveCallback) = 0;
-  };
-
-
-  class OutputChannel
-=======
   class OutputChannel : public virtual BreakableChannel
->>>>>>> 6bdfd0b6
   {
   public:
     typedef std::shared_ptr<OutputChannel> SharedPtr;
@@ -104,30 +73,6 @@
   };
 
 
-<<<<<<< HEAD
-  typedef std::function<void(const std::system_error& err)> SendDataCallback;
-
-  class AsyncOutputChannel
-  {
-  public:
-    typedef std::shared_ptr<AsyncOutputChannel> SharedPtr;
-    typedef std::unique_ptr<AsyncOutputChannel> UniquePtr;
-
-  public:
-    virtual ~AsyncOutputChannel(){}
-
-    AsyncOutputChannel(){}
-    AsyncOutputChannel(const OutputChannel&) = delete;
-    AsyncOutputChannel(OutputChannel&&) = delete;
-    AsyncOutputChannel& operator=(const OutputChannel&) = delete;
-
-   public:
-    virtual void Send(const char* message, std::size_t size, SendDataCallback callback) = 0;
-  };
-
-
-=======
->>>>>>> 6bdfd0b6
   class IOChannel :
     public InputChannel,
     public OutputChannel
@@ -137,13 +82,4 @@
     typedef std::unique_ptr<IOChannel> UniquePtr;
   };
 
-  class AsyncIO :
-    public AsyncInputChannel,
-    public AsyncOutputChannel
-  {
-  public:
-    typedef std::shared_ptr<AsyncIO> SharedPtr;
-    typedef std::unique_ptr<AsyncIO> UniquePtr;
-  };
-
 }
