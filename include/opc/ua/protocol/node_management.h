--- conflicted
+++ resolved
@@ -72,13 +72,8 @@
     NodeID Type;
     int32_t Rank = 0;
     std::vector<uint32_t> Dimensions;
-<<<<<<< HEAD
-    uint8_t AccessLevel = 0;
-    uint8_t UserAccessLevel = 0;
-=======
     VariableAccessLevel AccessLevel = VariableAccessLevel::CurrentRead;
     VariableAccessLevel UserAccessLevel = VariableAccessLevel::CurrentRead;
->>>>>>> 6bdfd0b6
     Duration MinimumSamplingInterval = 0;
     bool Historizing = false;
     uint32_t WriteMask = 0;
