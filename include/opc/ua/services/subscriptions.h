/// @author Alexander Rykovanov 2013
/// @email rykovanov.as@gmail.com
/// @brief Subscription services interface.
/// @license GNU LGPL
///
/// Distributed under the GNU LGPL License
/// (See accompanying file LICENSE or copy at
/// http://www.gnu.org/licenses/lgpl.html)
///

#ifndef __OPC_UA_CLIENT_SUBSCRIPTIONS_H
#define __OPC_UA_CLIENT_SUBSCRIPTIONS_H

#include <opc/common/interface.h>
#include <opc/common/class_pointers.h>
#include <opc/ua/protocol/subscriptions.h>
#include <opc/ua/protocol/monitored_items.h>

namespace OpcUa
{

  class SubscriptionServices : private Common::Interface
  {
  public:
    DEFINE_CLASS_POINTERS(SubscriptionServices);

<<<<<<< HEAD
  public:
    virtual SubscriptionData CreateSubscription(const SubscriptionParameters& parameters, std::function<void (PublishResult)> callback=0) = 0;
    virtual std::vector<StatusCode> DeleteSubscriptions(const std::vector<IntegerID>& subscriptions) = 0;
    virtual void Publish(const std::vector<SubscriptionAcknowledgement>& acknowledgements) = 0;

    //FIXME: Spec says MonitoredItems methods should be in their own service
    virtual MonitoredItemsData CreateMonitoredItems(const MonitoredItemsParameters& parameters) = 0;
    virtual std::vector<StatusCode> DeleteMonitoredItems(const DeleteMonitoredItemsParameters params) = 0;
  };
=======
    public:
      virtual SubscriptionData CreateSubscription(const CreateSubscriptionRequest&, std::function<void (PublishResult)> callback=0) = 0; 
      virtual std::vector<StatusCode> DeleteSubscriptions(const std::vector<IntegerID>& subscriptions) = 0;
      virtual void Publish(const PublishRequest& request) = 0;

      //FIXME: Spec says MonitoredItems methods should be in their own service
      virtual MonitoredItemsData CreateMonitoredItems(const MonitoredItemsParameters& parameters) = 0; 
      virtual std::vector<StatusCode> DeleteMonitoredItems(const DeleteMonitoredItemsParameters& params) = 0; 
    };
>>>>>>> 9d351f2f

}

#endif // __OPC_UA_CLIENT_SUBSCRIPTIONS_H<|MERGE_RESOLUTION|>--- conflicted
+++ resolved
@@ -24,17 +24,6 @@
   public:
     DEFINE_CLASS_POINTERS(SubscriptionServices);
 
-<<<<<<< HEAD
-  public:
-    virtual SubscriptionData CreateSubscription(const SubscriptionParameters& parameters, std::function<void (PublishResult)> callback=0) = 0;
-    virtual std::vector<StatusCode> DeleteSubscriptions(const std::vector<IntegerID>& subscriptions) = 0;
-    virtual void Publish(const std::vector<SubscriptionAcknowledgement>& acknowledgements) = 0;
-
-    //FIXME: Spec says MonitoredItems methods should be in their own service
-    virtual MonitoredItemsData CreateMonitoredItems(const MonitoredItemsParameters& parameters) = 0;
-    virtual std::vector<StatusCode> DeleteMonitoredItems(const DeleteMonitoredItemsParameters params) = 0;
-  };
-=======
     public:
       virtual SubscriptionData CreateSubscription(const CreateSubscriptionRequest&, std::function<void (PublishResult)> callback=0) = 0; 
       virtual std::vector<StatusCode> DeleteSubscriptions(const std::vector<IntegerID>& subscriptions) = 0;
@@ -43,8 +32,7 @@
       //FIXME: Spec says MonitoredItems methods should be in their own service
       virtual MonitoredItemsData CreateMonitoredItems(const MonitoredItemsParameters& parameters) = 0; 
       virtual std::vector<StatusCode> DeleteMonitoredItems(const DeleteMonitoredItemsParameters& params) = 0; 
-    };
->>>>>>> 9d351f2f
+  };
 
 }
 
