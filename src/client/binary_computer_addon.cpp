/// @author Alexander Rykovanov 2013
/// @email rykovanov.as@gmail.com
/// @brief OPC UA Address space part.
/// @license GNU GPL
///
/// Distributed under the GNU GPL License
/// (See accompanying file LICENSE or copy at
/// http://www.gnu.org/licenses/gpl.html)
///


#include <opc/ua/client/addon.h>
#include <opc/ua/client/binary_server.h>
#include <opc/common/addons_core/addon_manager.h>

#include <opc/common/uri_facade.h>
#include <opc/ua/client/binary_server.h>
#include <opc/ua/client/remote_connection.h>



namespace
{
  class BinaryServerAddon : public OpcUa::Client::Addon
  {
  public:
    virtual void Initialize(Common::AddonsManager& manager, const Common::AddonParameters& parameters)
    {
      for (auto param = parameters.Parameters.begin(); param != parameters.Parameters.begin(); ++param)
      {
        if (param->Name == "debug" && param->Value != "false" && param->Value != "0")
        {
          Debug = true;
        }
      }
    }

    virtual void Stop()
    {
    }

  public:
    virtual std::string GetProtocol() const
    {
      return "opc.tcp";
    }

    virtual OpcUa::Remote::Server::SharedPtr Connect(const std::string& url)
    {
<<<<<<< HEAD
      const Common::Uri serverUri(url);
      OpcUa::IOChannel::SharedPtr channel = OpcUa::Connect(serverUri.Host(), serverUri.Port());

      OpcUa::Remote::SecureConnectionParams params;
      params.EndpointUrl = url;
      params.SecurePolicy = "http://opcfoundation.org/UA/SecurityPolicy#None";
      return CreateBinaryServer(channel, params);
=======
      return OpcUa::Remote::CreateBinaryServer(url, Debug);
>>>>>>> 6bdfd0b6
    }

  private:
    bool Debug = false;
  };
}

extern "C" Common::Addon::UniquePtr CreateAddon()
{
  return Common::Addon::UniquePtr(new BinaryServerAddon());
}<|MERGE_RESOLUTION|>--- conflicted
+++ resolved
@@ -47,17 +47,7 @@
 
     virtual OpcUa::Remote::Server::SharedPtr Connect(const std::string& url)
     {
-<<<<<<< HEAD
-      const Common::Uri serverUri(url);
-      OpcUa::IOChannel::SharedPtr channel = OpcUa::Connect(serverUri.Host(), serverUri.Port());
-
-      OpcUa::Remote::SecureConnectionParams params;
-      params.EndpointUrl = url;
-      params.SecurePolicy = "http://opcfoundation.org/UA/SecurityPolicy#None";
-      return CreateBinaryServer(channel, params);
-=======
       return OpcUa::Remote::CreateBinaryServer(url, Debug);
->>>>>>> 6bdfd0b6
     }
 
   private:
