/// @author Alexander Rykovanov 2013-2014
/// @author Olivier Roulet-dubonnet 2014
/// @brief Endpoints addon.
/// @license GNU LGPL
///
/// Distributed under the GNU LGPL License
/// (See accompanying file LICENSE or copy at
/// http://www.gnu.org/licenses/lgpl.html)
///

#include "address_space_internal.h"


namespace OpcUa
{
  namespace Internal
  {
    typedef std::map <IntegerID, std::shared_ptr<InternalSubscription>> SubscriptionsIDMap; // Map SubscptioinID, SubscriptionData
    
    //store subscription for one attribute
    struct AttSubscription
    {
      IntegerID SubscriptionId;
      IntegerID MonitoredItemId;
      MonitoringParameters Parameters;
    };

    AddressSpaceInMemory::AddressSpaceInMemory(bool debug)
        : Debug(debug)
    {
      ObjectAttributes attrs;
      attrs.Description = LocalizedText(OpcUa::Names::Root);
      attrs.DisplayName = LocalizedText(OpcUa::Names::Root);

      AddNodesItem rootNode;
      rootNode.BrowseName = QualifiedName(0, OpcUa::Names::Root);
      rootNode.Class = NodeClass::Object;
      rootNode.RequestedNewNodeID = ObjectID::RootFolder;
      rootNode.TypeDefinition = ObjectID::FolderType;
      rootNode.Attributes = attrs;
      AddNode(rootNode);
    }

    AddressSpaceInMemory::~AddressSpaceInMemory()
    {
    }

    std::vector<AddNodesResult> AddressSpaceInMemory::AddNodes(const std::vector<AddNodesItem>& items)
    {
      boost::unique_lock<boost::shared_mutex> lock(DbMutex);

      std::vector<AddNodesResult> results;
      for (const AddNodesItem& item: items)
      {
        results.push_back(AddNode(item));
      }
      return results;
    }

    std::vector<StatusCode> AddressSpaceInMemory::AddReferences(const std::vector<AddReferencesItem>& items)
    {
      boost::unique_lock<boost::shared_mutex> lock(DbMutex);

      std::vector<StatusCode> results;
      for (const auto& item : items)
      {
        results.push_back(AddReference(item));
      }
      return results;
    }

    std::vector<BrowsePathResult> AddressSpaceInMemory::TranslateBrowsePathsToNodeIds(const TranslateBrowsePathsParameters& params) const
    {
      boost::shared_lock<boost::shared_mutex> lock(DbMutex);

      std::vector<BrowsePathResult> results;
      for (BrowsePath browsepath : params.BrowsePaths )
      {
        BrowsePathResult result = TranslateBrowsePath(browsepath);
        results.push_back(result);
      }
      return results;
    }

    std::vector<ReferenceDescription> AddressSpaceInMemory::Browse(const OpcUa::NodesQuery& query) const
    {
      boost::shared_lock<boost::shared_mutex> lock(DbMutex);

      if (Debug) std::cout << "AddressSpaceInternal | Browsing." << std::endl;
      std::vector<ReferenceDescription> result;
      for ( BrowseDescription browseDescription: query.NodesToBrowse)
      {
        if(Debug)
        {
          std::cout << "AddressSpaceInternal | Browsing ";
          std::cout << " NodeID: '" << browseDescription.NodeToBrowse << "'";
          std::cout << ", ReferenceID: '" << browseDescription.ReferenceTypeID << "'";
          std::cout << ", Direction: " << browseDescription.Direction;
          std::cout << ", NodeClasses: 0x" << std::hex << (unsigned)browseDescription.NodeClasses;
          std::cout << ", ResultMask: '0x" << std::hex << (unsigned)browseDescription.ResultMask << std::endl;
        }

        NodesMap::const_iterator node_it = Nodes.find(browseDescription.NodeToBrowse);
        if ( node_it == Nodes.end() )
        {
          if (Debug) std::cout << "AddressSpaceInternal | Node not found in the address space." << std::endl;
          continue;
        }

        if(Debug)
        {
          std::cout << "AddressSpaceInternal | Node found in the address space." << std::endl;
          std::cout << "AddressSpaceInternal | Finding reference." << std::endl;
        }

        std::copy_if(node_it->second.References.begin(), node_it->second.References.end(), std::back_inserter(result),
            std::bind(&AddressSpaceInMemory::IsSuitableReference, this, std::cref(browseDescription), std::placeholders::_1)
        );
      }
      return result;
    }

    std::vector<ReferenceDescription> AddressSpaceInMemory::BrowseNext() const
    {
      boost::shared_lock<boost::shared_mutex> lock(DbMutex);

      return std::vector<ReferenceDescription>();
    }

    std::vector<DataValue> AddressSpaceInMemory::Read(const ReadParameters& params) const
    {
      boost::shared_lock<boost::shared_mutex> lock(DbMutex);

      std::vector<DataValue> values;
      for (const AttributeValueID& attribute : params.AttributesToRead)
      {
        values.push_back(GetValue(attribute.Node, attribute.Attribute));
      }
      return values;
    }

    std::vector<StatusCode> AddressSpaceInMemory::Write(const std::vector<OpcUa::WriteValue>& values)
    {
      boost::unique_lock<boost::shared_mutex> lock(DbMutex);

      std::vector<StatusCode> statuses;
      for (WriteValue value : values)
      {
        if (value.Data.Encoding & DATA_VALUE)
        {
          statuses.push_back(SetValue(value.Node, value.Attribute, value.Data));
          continue;
        }
        statuses.push_back(StatusCode::BadNotWritable);
      }
      return statuses;
    }

    std::tuple<bool, NodeID> AddressSpaceInMemory::FindElementInNode(const NodeID& nodeid, const RelativePathElement& element) const
    {
      NodesMap::const_iterator nodeit = Nodes.find(nodeid);
      if ( nodeit != Nodes.end() )
      {
        for (auto reference : nodeit->second.References)
        {
          //if (reference.first == current) { std::cout <<   reference.second.BrowseName.NamespaceIndex << reference.second.BrowseName.Name << " to " << element.TargetName.NamespaceIndex << element.TargetName.Name <<std::endl; }
          if (reference.BrowseName == element.TargetName)
          {
            return std::make_tuple(true, reference.TargetNodeID);
          }
        }
      }
      return std::make_tuple(false, NodeID());
    }

    BrowsePathResult AddressSpaceInMemory::TranslateBrowsePath(const BrowsePath& browsepath) const
    {
      NodeID current = browsepath.StartingNode;
      BrowsePathResult result;

      for (RelativePathElement element : browsepath.Path.Elements)
      {
        auto res = FindElementInNode(current, element);
        if ( std::get<0>(res) == false )
        {
          result.Status = OpcUa::StatusCode::BadNoMatch;
          return result;
        }
        current = std::get<1>(res);
      }

      result.Status = OpcUa::StatusCode::Good;
      std::vector<BrowsePathTarget> targets;
      BrowsePathTarget target;
      target.Node = current;
      target.RemainingPathIndex = std::numeric_limits<uint32_t>::max();
      targets.push_back(target);
      result.Targets = targets;
      return result;
    }

    DataValue AddressSpaceInMemory::GetValue(const NodeID& node, AttributeID attribute) const
    {
      NodesMap::const_iterator nodeit = Nodes.find(node);
      if ( nodeit != Nodes.end() )
      {
        AttributesMap::const_iterator attrit = nodeit->second.Attributes.find(attribute);
        if ( attrit != nodeit->second.Attributes.end() )
        {
          if ( attrit->second.GetValueCallback )
          {
            if (Debug) std::cout << "AddressSpaceInternal | A callback is set for this value, calling callback" << std::endl;
            return attrit->second.GetValueCallback();
          }
          if (Debug) std::cout << "AddressSpaceInternal | No callback is set for this value returning stored value" << std::endl;
          return attrit->second.Value;
        }
      }
      DataValue value;
      value.Encoding = DATA_VALUE_STATUS_CODE;
      value.Status = StatusCode::BadNotReadable;
      return value;
    }

    uint32_t AddressSpaceInMemory::AddDataChangeCallback(const NodeID& node, AttributeID attribute, const IntegerID& clienthandle, std::function<void(IntegerID, DataValue)> callback )
    {
      if (Debug) std::cout << "address_space| Set data changes callback for node " << node
          << " and attribute " << (unsigned)attribute <<  std::endl;

      NodesMap::iterator it = Nodes.find(node);
      if ( it == Nodes.end() )
      {
        if (Debug) std::cout << "address_space| Node '" << node << "' not found." << std::endl;
        throw std::runtime_error("NodeID not found");
      }
<<<<<<< HEAD

      AttributesMap::iterator ait = it->second.Attributes.find(attribute);
      if ( ait == it->second.Attributes.end() )
      {
        if (Debug) std::cout << "address_space| Attribute " << (unsigned)attribute << " of node '" << node << "' not found." << std::endl;
        throw std::runtime_error("Attribute not found");
      }

      uint32_t handle = ++DataChangeCallbackHandle;
      DataChangeCallbackData data;
      data.DataChangeCallback = callback;
      data.ClientHandle = clienthandle;
      ait->second.DataChangeCallbacks[handle] = data;
      ClientIDToAttributeMap[handle] = NodeAttribute(node, attribute);
      return handle;
=======
      //return 0; //SHould I return 0 or raise exception?
      throw std::runtime_error("AddressSpaceInternal | NodeID or attribute not found");
>>>>>>> f2489ef1
    }

    void AddressSpaceInMemory::DeleteDataChangeCallback(uint32_t serverhandle )
    {
      if (Debug) std::cout << "AddressSpaceInternal | Deleting callback with client id. " << serverhandle << std::endl;

      ClientIDToAttributeMapType::iterator it = ClientIDToAttributeMap.find(serverhandle);
      if ( it == ClientIDToAttributeMap.end() )
      {
        std::cout << "AddressSpaceInternal | Error, request to delete a callback using unknown handle: " << serverhandle << std::endl;
        return;
      }

      NodesMap::iterator nodeit = Nodes.find(it->second.Node);
      if ( nodeit != Nodes.end() )
      {
        AttributesMap::iterator ait = nodeit->second.Attributes.find(it->second.Attribute);
        if ( ait != nodeit->second.Attributes.end() )
        {
          size_t nb = ait->second.DataChangeCallbacks.erase(serverhandle);
          if (Debug) std::cout << "AddressSpaceInternal | deleted " << nb << " callbacks" << std::endl;
          ClientIDToAttributeMap.erase(serverhandle);
          return;
        }
      }
      throw std::runtime_error("AddressSpaceInternal | NodeID or attribute nor found");
    }

    StatusCode AddressSpaceInMemory::SetValueCallback(const NodeID& node, AttributeID attribute, std::function<DataValue(void)> callback)
    {
      NodesMap::iterator it = Nodes.find(node);
      if ( it != Nodes.end() )
      {
        AttributesMap::iterator ait = it->second.Attributes.find(attribute);
        if ( ait != it->second.Attributes.end() )
        {
          ait->second.GetValueCallback = callback;
          return StatusCode::Good;
        }
      }
      return StatusCode::BadAttributeIdInvalid;
    }

    StatusCode AddressSpaceInMemory::SetValue(const NodeID& node, AttributeID attribute, const DataValue& data)
    {
      NodesMap::iterator it = Nodes.find(node);
      if ( it != Nodes.end() )
      {
        AttributesMap::iterator ait = it->second.Attributes.find(attribute);
        if ( ait != it->second.Attributes.end() )
        {
          DataValue value(data);
          value.SetServerTimestamp(CurrentDateTime());
          ait->second.Value = value;
          //call registered callback
          for (auto pair : ait->second.DataChangeCallbacks)
          {
            pair.second.DataChangeCallback(pair.second.ClientHandle, ait->second.Value);
          }
          return StatusCode::Good;
        }
      }
      return StatusCode::BadAttributeIdInvalid;
    }

    bool AddressSpaceInMemory::IsSuitableReference(const BrowseDescription& desc, const ReferenceDescription& reference) const
    {
      if (Debug) std::cout << "AddressSpaceInternal | Checking reference '" << reference.ReferenceTypeID << "' to the node '" << reference.TargetNodeID << "' (" << reference.BrowseName << "_." << std::endl;

      if ((desc.Direction == BrowseDirection::Forward && !reference.IsForward) || (desc.Direction == BrowseDirection::Inverse && reference.IsForward))
      {
        if (Debug) std::cout << "AddressSpaceInternal | Reference in different direction." << std::endl;
        return false;
      }
      if (desc.ReferenceTypeID != ObjectID::Null && !IsSuitableReferenceType(reference, desc.ReferenceTypeID, desc.IncludeSubtypes))
      {
        if (Debug) std::cout << "AddressSpaceInternal | Reference has wrong type." << std::endl;
        return false;
      }
      if (desc.NodeClasses && (desc.NodeClasses & static_cast<int32_t>(reference.TargetNodeClass)) == 0)
      {
        if (Debug) std::cout << "AddressSpaceInternal | Reference has wrong class." << std::endl;
        return false;
      }
      if (Debug) std::cout << "AddressSpaceInternal | Reference suitable." << std::endl;
      return true;
    }

    bool AddressSpaceInMemory::IsSuitableReferenceType(const ReferenceDescription& reference, const NodeID& typeID, bool includeSubtypes) const
    {
      if (!includeSubtypes)
      {
        return reference.ReferenceTypeID == typeID;
      }
      const std::vector<NodeID> suitableTypes = SelectNodesHierarchy(std::vector<NodeID>(1, typeID));
      const auto resultIt = std::find(suitableTypes.begin(), suitableTypes.end(), reference.ReferenceTypeID);\
      return resultIt != suitableTypes.end();
    }

    std::vector<NodeID> AddressSpaceInMemory::SelectNodesHierarchy(std::vector<NodeID> sourceNodes) const
    {
      std::vector<NodeID> subNodes;
      for ( NodeID nodeid: sourceNodes )
      {
          NodesMap::const_iterator node_it = Nodes.find(nodeid);
          if ( node_it != Nodes.end() )
          {
            for (auto& ref:  node_it->second.References )
            {
              subNodes.push_back(ref.TargetNodeID);
          }
        }
      }
      if (subNodes.empty())
      {
        return sourceNodes;
      }

      const std::vector<NodeID> allChilds = SelectNodesHierarchy(subNodes);
      sourceNodes.insert(sourceNodes.end(), allChilds.begin(), allChilds.end());
      return sourceNodes;
    }

    AddNodesResult AddressSpaceInMemory::AddNode( const AddNodesItem& item )
    {
      AddNodesResult result;
      if (Debug) std::cout << "AddressSpaceInternal | address_space| Adding new node id='" << item.RequestedNewNodeID << "' name=" << item.BrowseName.Name << std::endl;

      if (!Nodes.empty() && item.RequestedNewNodeID != ObjectID::Null && Nodes.find(item.RequestedNewNodeID) != Nodes.end())
      {
        std::cerr << "AddressSpaceInternal | Error: NodeID '"<< item.RequestedNewNodeID << "' allready exist: " << std::endl;
        result.Status = StatusCode::BadNodeIdExists;
        return result;
      }

      NodesMap::iterator parent_node_it = Nodes.end();
      if (item.ParentNodeId != NodeID())
      {
        parent_node_it = Nodes.find(item.ParentNodeId);
        if ( parent_node_it == Nodes.end() )
        {
          std::cout << "AddressSpaceInternal | Error: Parent node '"<< item.ParentNodeId << "'does not exist" << std::endl;
          result.Status = StatusCode::BadParentNodeIdInvalid;
          return result;
        }
      }

      const NodeID resultID = GetNewNodeID(item.RequestedNewNodeID);
      NodeStruct nodestruct;
      //Add Common attributes
      nodestruct.Attributes[AttributeID::NODE_ID].Value = resultID;
      nodestruct.Attributes[AttributeID::BROWSE_NAME].Value = item.BrowseName;
      nodestruct.Attributes[AttributeID::NODE_CLASS].Value = static_cast<int32_t>(item.Class);

      // Add requested attributes
      for (const auto& attr: item.Attributes.Attributes)
      {
        AttributeValue attval;
        attval.Value = attr.second;

        nodestruct.Attributes.insert(std::make_pair(attr.first, attval));
      }

      Nodes.insert(std::make_pair(resultID, nodestruct));

      if (parent_node_it != Nodes.end())
      {
        // Link to parent
        ReferenceDescription desc;
        desc.ReferenceTypeID = item.ReferenceTypeId;
        desc.TargetNodeID = resultID;
        desc.TargetNodeClass = item.Class;
        desc.BrowseName = item.BrowseName;
        desc.DisplayName = LocalizedText(item.BrowseName.Name);
        desc.TargetNodeTypeDefinition = item.TypeDefinition;
        desc.IsForward = true; // should this be in constructor?

        parent_node_it->second.References.push_back(desc);
      }

      if (item.TypeDefinition != ObjectID::Null)
      {
        // Link to parent
        AddReferencesItem typeRef;
        typeRef.SourceNodeID = resultID;
        typeRef.IsForward = true;
        typeRef.ReferenceTypeId = ObjectID::HasTypeDefinition;
        typeRef.TargetNodeID = item.TypeDefinition;
        typeRef.TargetNodeClass = NodeClass::DataType;
        AddReference(typeRef);
      }

      result.Status = StatusCode::Good;
      result.AddedNodeID = resultID;
      if (Debug) std::cout << "AddressSpaceInternal | node added." << std::endl;
      return result;
    }

    StatusCode AddressSpaceInMemory::AddReference(const AddReferencesItem& item)
    {
      NodesMap::iterator node_it = Nodes.find(item.SourceNodeID);
      if ( node_it == Nodes.end() )
      {
        return StatusCode::BadSourceNodeIdInvalid;
      }
      ReferenceDescription desc;
      desc.ReferenceTypeID = item.ReferenceTypeId;
      desc.IsForward = item.IsForward;
      desc.TargetNodeID = item.TargetNodeID;
      desc.TargetNodeClass = item.TargetNodeClass;
      // FIXME: these fields have to be filled from address space dynamically.
      // FIXME: note! Target node ID can be absent according standard.
      desc.BrowseName = QualifiedName(GetObjectIdName(item.TargetNodeID));
      desc.DisplayName = LocalizedText(GetObjectIdName(item.TargetNodeID));
      node_it->second.References.push_back(desc);
      return StatusCode::Good;
    }

    NodeID AddressSpaceInMemory::GetNewNodeID(const NodeID& id)
    {
      if (id == ObjectID::Null)
      {
        return OpcUa::NumericNodeID(++MaxNodeIDNum);
      }

      if (id.GetNamespaceIndex() == 0)
      {
        const uint64_t number = id.GetIntegerIdentifier();
        if (MaxNodeIDNum < number)
        {
          MaxNodeIDNum = number;
        }
      }

      return id;
    }
  }

  namespace Server
  {
    AddressSpace::UniquePtr CreateAddressSpace(bool debug)
    {
      return AddressSpace::UniquePtr(new Internal::AddressSpaceInMemory(debug));
    }
  }
}<|MERGE_RESOLUTION|>--- conflicted
+++ resolved
@@ -224,35 +224,31 @@
 
     uint32_t AddressSpaceInMemory::AddDataChangeCallback(const NodeID& node, AttributeID attribute, const IntegerID& clienthandle, std::function<void(IntegerID, DataValue)> callback )
     {
-      if (Debug) std::cout << "address_space| Set data changes callback for node " << node
+      if (Debug) std::cout << "AddressSpaceInternal| Set data changes callback for node " << node
           << " and attribute " << (unsigned)attribute <<  std::endl;
 
       NodesMap::iterator it = Nodes.find(node);
       if ( it == Nodes.end() )
       {
-        if (Debug) std::cout << "address_space| Node '" << node << "' not found." << std::endl;
+        if (Debug) std::cout << "AddressSpaceInternal| Node '" << node << "' not found." << std::endl;
         throw std::runtime_error("NodeID not found");
       }
-<<<<<<< HEAD
 
       AttributesMap::iterator ait = it->second.Attributes.find(attribute);
       if ( ait == it->second.Attributes.end() )
       {
         if (Debug) std::cout << "address_space| Attribute " << (unsigned)attribute << " of node '" << node << "' not found." << std::endl;
         throw std::runtime_error("Attribute not found");
+
       }
 
       uint32_t handle = ++DataChangeCallbackHandle;
       DataChangeCallbackData data;
       data.DataChangeCallback = callback;
       data.ClientHandle = clienthandle;
-      ait->second.DataChangeCallbacks[handle] = data;
+      //return 0; //SHould I return 0 or raise exception?
       ClientIDToAttributeMap[handle] = NodeAttribute(node, attribute);
       return handle;
-=======
-      //return 0; //SHould I return 0 or raise exception?
-      throw std::runtime_error("AddressSpaceInternal | NodeID or attribute not found");
->>>>>>> f2489ef1
     }
 
     void AddressSpaceInMemory::DeleteDataChangeCallback(uint32_t serverhandle )
