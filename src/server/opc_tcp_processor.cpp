--- conflicted
+++ resolved
@@ -73,23 +73,17 @@
       : MessageProcessor(computer, debug)
       , Debug(debug)
     {
-<<<<<<< HEAD
-=======
-      SessionID = GenerateSessionId();//NumericNodeID(5, 0);
-      std::cout << "Debug is " << Debug << std::endl;
-      std::cout << "SessionID is " << Debug << std::endl;
->>>>>>> 4de3c980
     }
 
     virtual void Process(OpcUa::IOChannel::SharedPtr clientChannel)
     {
       if (!clientChannel)
       {
-        if (Debug) std::cerr << "Empty channel passed to endpoints opc binary protocol processor." << std::endl;
+        if (Debug) std::cerr << "opc_tcp_processor| Empty channel passed to endpoints opc binary protocol processor." << std::endl;
         return;
       }
 
-      if (Debug) std::clog << "Hello client!" << std::endl;
+      if (Debug) std::clog << "opc_tcp_processor| Hello client!" << std::endl;
 
       for(;;)
       {
@@ -127,7 +121,7 @@
     // TODO implement collecting full message from chunks before processing.
     void ProcessChunk(IStreamBinary& iStream, OStreamBinary& oStream)
     {
-      if (Debug) std::cout << "Processing new chunk." << std::endl;
+      if (Debug) std::cout << "opc_tcp_processor| Processing new chunk." << std::endl;
       Header hdr;
       // Receive message header.
       iStream >> hdr;
@@ -138,7 +132,7 @@
       iStream >> buf;
       if (Debug)
       {
-        std::clog << "Received message." << std::endl;
+        std::clog << "opc_tcp_processor| Received message." << std::endl;
         PrintBlob(buffer);
       }
 
@@ -149,7 +143,7 @@
 
       if (messageChannel.GetRemainSize())
       {
-        std::cerr << "ERROR!!! Message from client has been processed partially." << std::endl;
+        std::cerr << "opc_tcp_processor| ERROR!!! Message from client has been processed partially." << std::endl;
       }
     }
 
@@ -180,7 +174,7 @@
           std::shared_ptr<IncomingConnectionProcessor> processor(new OpcTcp(server, Debug));
           TcpParameters tcpParams;
           tcpParams.Port = uri.Port();
-          if (Debug) std::clog << "Starting listen port " << tcpParams.Port << std::endl;
+          if (Debug) std::clog << "opc_tcp_processor| Starting listen port " << tcpParams.Port << std::endl;
           TcpAddon->Listen(tcpParams, processor);
           Ports.push_back(tcpParams);
         }
@@ -216,6 +210,8 @@
       , TokenID(2)
     {
       SessionID = NumericNodeID(5, 0);
+      std::cout << "opc_tcp_processor| Debug is " << Debug << std::endl;
+      std::cout << "opc_tcp_processor| SessionID is " << Debug << std::endl;
     }
 
     void OpcTcpMessages::ProcessMessage(MessageType msgType, IStreamBinary& iStream, OStreamBinary& oStream)
@@ -224,7 +220,7 @@
       {
         case MT_HELLO:
         {
-          if (Debug) std::clog << "Accepted hello message." << std::endl;
+          if (Debug) std::clog << "opc_tcp_processor| Accepted hello message." << std::endl;
           HelloClient(iStream, oStream);
           break;
         }
@@ -232,14 +228,14 @@
 
         case MT_SECURE_OPEN:
         {
-          if (Debug) std::clog << "Opening securechannel." << std::endl;
+          if (Debug) std::clog << "opc_tcp_processor| Opening secure channel." << std::endl;
           OpenChannel(iStream, oStream);
           break;
         }
 
         case MT_SECURE_CLOSE:
         {
-          if (Debug) std::clog << "Closing secure channel." << std::endl;
+          if (Debug) std::clog << "opc_tcp_processor| Closing secure channel." << std::endl;
           CloseChannel(iStream);
           return;
         }
@@ -252,22 +248,22 @@
 
         case MT_ACKNOWLEDGE:
         {
-          if (Debug) std::clog << "Received acknowledge from client. This should not have happend..." << std::endl;
+          if (Debug) std::clog << "opc_tcp_processor| Received acknowledge from client. This should not have happend..." << std::endl;
           throw std::logic_error("Thank to client about acknowledge.");
         }
         case MT_ERROR:
         {
-          if (Debug) std::clog << "There is an error happend in the client!" << std::endl;
+          if (Debug) std::clog << "opc_tcp_processor| There is an error happend in the client!" << std::endl;
           throw std::logic_error("It is very nice get to know server about error in the client.");
         }
         default:
         {
-          if (Debug) std::clog << "Unknown message type '" << msgType << "' received!" << std::endl;
+          if (Debug) std::clog << "opc_tcp_processor| Unknown message type '" << msgType << "' received!" << std::endl;
           throw std::logic_error("Invalid message type received.");
         }
       }
     }
-
+/*
     void OpcTcpMessages::SendPublishResponse(OpcUa::OutputChannel& clientChannel)
     {
       OStreamBinary stream(clientChannel);
@@ -275,14 +271,15 @@
       {
         if ( PublishRequestQueue.size() == 0)
         {
-          std::cerr << "RequestQueueSize is empty we cannot process more subscriptions, this is a client error" << std::endl;
-          return;
-        }
+          std::cerr << "opc_tcp_processor| RequestQueueSize is empty we are waiting for pubilshrequest from server" << std::endl;
+          return;
+        }
+        std::cout << "opc_tcp_processor| We have x publishrequest in queue "<<  PublishRequestQueue.size() << std::endl;
 
         std::chrono::duration<double> now =  std::chrono::system_clock::now().time_since_epoch(); //make sure it is in milliseconds
         if ((now - subdata.last_check) <= subdata.period)
         {
-          if (Debug) std::cout << " No need to process subscription yet" << std::endl;
+          if (Debug) std::cout << "opc_tcp_processor| No need to process subscription yet" << std::endl;
           continue;
         }
         subdata.last_check = now;
@@ -290,7 +287,6 @@
         std::vector<IntegerID> sub_query;
         sub_query.push_back(subdata.SubscriptionID);
         std::vector<PublishResult> res_list = Server->Subscriptions()->PopPublishResults(sub_query);
-        if (Debug) std::cout << "got " << res_list.size() << " notifications from server " << subdata.SubscriptionID << std::endl;
 
         for (const PublishResult& publishResult: res_list)
         {
@@ -302,22 +298,23 @@
           FillResponseHeader(requestData.requestHeader, response.Header);
           response.Result = publishResult;
 
+
           SecureHeader secureHeader(MT_SECURE_MESSAGE, CHT_SINGLE, ChannelID);
           secureHeader.AddSize(RawSize(requestData.algorithmHeader));
           secureHeader.AddSize(RawSize(requestData.sequence));
           secureHeader.AddSize(RawSize(response));
           if (Debug) {
-            std::cout << "Sedning publishResponse with " << response.Result.Message.Data.size() << " PublishResults" << std::endl;
+            std::cout << "opc_tcp_processor| Sedning publishResponse with " << response.Result.Message.Data.size() << " PublishResults" << std::endl;
             for  ( NotificationData d: response.Result.Message.Data )
             {
-              std::cout << "     " << d.DataChange.Notification.size() <<  " modified items" << std::endl;
+              std::cout << "opc_tcp_processor|      " << d.DataChange.Notification.size() <<  " modified items" << std::endl;
             }
           }
           stream << secureHeader << requestData.algorithmHeader << requestData.sequence << response << flush;
         }
       }
     }
-
+*/
     double OpcTcpMessages::GetNextSleepPeriod()
     {
       if ( Subscriptions.size() == 0 || PublishRequestQueue.size() == 0)
@@ -330,7 +327,7 @@
       for (const SubscriptionBinaryData& data: Subscriptions)
       {
         std::chrono::duration<double> tmp =  data.last_check + data.period;
-        if (Debug) std::cout << "Time since last check : " << (now - data.last_check).count() << " Period: " << data.period.count() << " time to next fire: " << (tmp - now).count() << std::endl;
+        if (Debug) std::cout << "opc_tcp_processor| Time since last check : " << (now - data.last_check).count() << " Period: " << data.period.count() << " time to next fire: " << (tmp - now).count() << std::endl;
         if (tmp < next_fire)
         {
           next_fire = tmp;
@@ -339,7 +336,7 @@
       auto diff = next_fire - now;
       if ( diff.count() < 0 )
       {
-        if (Debug)  std::cout << "Event should allrady have been fired returning 0"<< std::endl;
+        if (Debug)  std::cout << "opc_tcp_processor| Event should allrady have been fired returning 0"<< std::endl;
         return 0;
       }
       return diff.count() ;
@@ -349,7 +346,7 @@
     {
       using namespace OpcUa::Binary;
 
-      if (Debug) std::clog << "Reading hello message." << std::endl;
+      if (Debug) std::clog << "opc_tcp_processor| Reading hello message." << std::endl;
       Hello hello;
       istream >> hello;
 
@@ -361,7 +358,7 @@
 
       Header ackHeader(MT_ACKNOWLEDGE, CHT_SINGLE);
       ackHeader.AddSize(RawSize(ack));
-      if (Debug) std::clog << "Sending answer to client." << std::endl;
+      if (Debug) std::clog << "opc_tcp_processor| Sending answer to client." << std::endl;
       ostream << ackHeader << ack << flush;
     }
 
@@ -393,8 +390,9 @@
         //FIXME:Should check that channel has been issued first
         ++TokenID;
       }
-      
+
       sequence.SequenceNumber = ++SequenceNb;
+
       OpenSecureChannelResponse response;
       FillResponseHeader(request.Header, response.Header);
       response.ChannelSecurityToken.SecureChannelID = ChannelID;
@@ -455,7 +453,7 @@
       {
         case OpcUa::GET_ENDPOINTS_REQUEST:
         {
-          if (Debug) std::clog << "Processing get endpoints request." << std::endl;
+          if (Debug) std::clog << "opc_tcp_processor| Processing get endpoints request." << std::endl;
           EndpointsFilter filter;
           istream >> filter;
 
@@ -473,7 +471,7 @@
 
         case OpcUa::FIND_SERVERS_REQUEST:
         {
-          if (Debug) std::clog << "Processing 'Find Servers' request." << std::endl;
+          if (Debug) std::clog << "opc_tcp_processor| Processing 'Find Servers' request." << std::endl;
           FindServersParameters params;
           istream >> params;
 
@@ -491,7 +489,7 @@
 
         case OpcUa::BROWSE_REQUEST:
         {
-          if (Debug) std::clog << "Processing browse request." << std::endl;
+          if (Debug) std::clog << "opc_tcp_processor| Processing browse request." << std::endl;
           NodesQuery query;
           istream >> query;
 
@@ -517,10 +515,10 @@
 
           if (Debug)
           {
-            std::clog << "Processing read request for Node:";
+            std::clog << "opc_tcp_processor| Processing read request for Node:";
             for (AttributeValueID id : params.AttributesToRead)
             {
-              std::clog << " " << id.Node;
+              std::clog << "opc_tcp_processor|  " << id.Node;
             }
             std::cout << std::endl;
           }
@@ -555,7 +553,7 @@
 
         case OpcUa::WRITE_REQUEST:
         {
-          if (Debug) std::clog << "Processing write request." << std::endl;
+          if (Debug) std::clog << "opc_tcp_processor| Processing write request." << std::endl;
           WriteParameters params;
           istream >> params;
 
@@ -582,7 +580,7 @@
 
         case TRANSLATE_BROWSE_PATHS_TO_NODE_IDS_REQUEST:
         {
-          if (Debug) std::clog << "Processing 'Translate Browse Paths To Node IDs' request." << std::endl;
+          if (Debug) std::clog << "opc_tcp_processor| Processing 'Translate Browse Paths To Node IDs' request." << std::endl;
           TranslateBrowsePathsParameters params;
           istream >> params;
 
@@ -590,7 +588,7 @@
           {
             for ( BrowsePath path : params.BrowsePaths)
             {
-              std::cout << "Requested path is: " << path.StartingNode << " : " ;
+              std::cout << "opc_tcp_processor| Requested path is: " << path.StartingNode << " : " ;
               for ( RelativePathElement el : path.Path.Elements)
               {
                 std::cout << "/" << el.TargetName ;
@@ -605,7 +603,7 @@
           {
             for (BrowsePathResult res: result)
             {
-              std::cout << "Result of browsePath is: " << (uint) res.Status << ". Target is: ";
+              std::cout << "opc_tcp_processor| Result of browsePath is: " << (uint) res.Status << ". Target is: ";
               for ( BrowsePathTarget path : res.Targets)
               {
                 std::cout << path.Node ;
@@ -622,7 +620,7 @@
           secureHeader.AddSize(RawSize(sequence));
           secureHeader.AddSize(RawSize(response));
 
-          if (Debug) std::clog << "Sending response to 'Translate Browse Paths To Node IDs' request." << std::endl;
+          if (Debug) std::clog << "opc_tcp_processor| Sending response to 'Translate Browse Paths To Node IDs' request." << std::endl;
           ostream << secureHeader << algorithmHeader << sequence << response << flush;
           return;
         }
@@ -630,7 +628,7 @@
 
         case CREATE_SESSION_REQUEST:
         {
-          if (Debug) std::clog << "Processing create session request." << std::endl;
+          if (Debug) std::clog << "opc_tcp_processor| Processing create session request." << std::endl;
           SessionParameters params;
           istream >> params;
 
@@ -655,7 +653,7 @@
         }
         case ACTIVATE_SESSION_REQUEST:
         {
-          if (Debug) std::clog << "Processing activate session request." << std::endl;
+          if (Debug) std::clog << "opc_tcp_processor| Processing activate session request." << std::endl;
           UpdatedSessionParameters params;
           istream >> params;
 
@@ -672,7 +670,7 @@
 
         case CLOSE_SESSION_REQUEST:
         {
-          if (Debug) std::clog << "Processing close session request." << std::endl;
+          if (Debug) std::clog << "opc_tcp_processor| Processing close session request." << std::endl;
           bool deleteSubscriptions = false;
           istream >> deleteSubscriptions;
 
@@ -684,6 +682,7 @@
               subs.push_back(data.SubscriptionID);
             }
             Server->Subscriptions()->DeleteSubscriptions(subs);
+            Subscriptions.clear();
           }
 
           CloseSessionResponse response;
@@ -694,13 +693,13 @@
           secureHeader.AddSize(RawSize(sequence));
           secureHeader.AddSize(RawSize(response));
           ostream << secureHeader << algorithmHeader << sequence << response << flush;
-          if (Debug) std::clog << "Closed !!!!!!!!!!!!!!!!!!!!!!!!!!!!!!!!!!!!!!!!!!!!!!!!!!!!!!!" << std::endl;
+          if (Debug) std::clog << "opc_tcp_processor| Session Closed " << std::endl;
           return;
         }
 
         case CREATE_SUBSCRIPTION_REQUEST:
         {
-          if (Debug) std::clog << "Processing create subscription request." << std::endl;
+          if (Debug) std::clog << "opc_tcp_processor| Processing create subscription request." << std::endl;
           SubscriptionParameters params;
           istream >> params;
 
@@ -723,12 +722,11 @@
 
         case DELETE_SUBSCRIPTION_REQUEST:
         {
-          if (Debug) std::clog << "Processing delete subscription request." << std::endl;
+          if (Debug) std::clog << "opc_tcp_processor| Processing delete subscription request." << std::endl;
           std::vector<IntegerID> ids;
           istream >> ids;
 
-
-          DeleteSubscriptions(ids); //remove from locale subscription list
+          DeleteSubscriptions(ids); //remove from locale subscription lis
 
           DeleteSubscriptionResponse response;
           FillResponseHeader(requestHeader, response.Header);
@@ -740,14 +738,14 @@
           secureHeader.AddSize(RawSize(sequence));
           secureHeader.AddSize(RawSize(response));
 
-          if (Debug) std::clog << "Sending response to Delete Subscription Request." << std::endl;
+          if (Debug) std::clog << "opc_tcp_processor| Sending response to Delete Subscription Request." << std::endl;
           ostream << secureHeader << algorithmHeader << sequence << response << flush;
           return;
         }
 
         case CREATE_MONITORED_ITEMS_REQUEST:
         {
-          if (Debug) std::clog << "Processing 'Create Monitored Items' request." << std::endl;
+          if (Debug) std::clog << "opc_tcp_processor| Processing 'Create Monitored Items' request." << std::endl;
           MonitoredItemsParameters params;
           istream >> params;
 
@@ -761,14 +759,14 @@
           secureHeader.AddSize(RawSize(sequence));
           secureHeader.AddSize(RawSize(response));
 
-          if (Debug) std::clog << "Sending response to Create Monitored Items Request." << std::endl;
+          if (Debug) std::clog << "opc_tcp_processor| Sending response to Create Monitored Items Request." << std::endl;
           ostream << secureHeader << algorithmHeader << sequence << response << flush;
           return;
         }
 
         case DELETE_MONITORED_ITEMS_REQUEST:
         {
-          if (Debug) std::clog << "Processing 'Delete Monitored Items' request." << std::endl;
+          if (Debug) std::clog << "opc_tcp_processor| Processing 'Delete Monitored Items' request." << std::endl;
           DeleteMonitoredItemsParameters params;
           istream >> params;
 
@@ -782,14 +780,14 @@
           secureHeader.AddSize(RawSize(sequence));
           secureHeader.AddSize(RawSize(response));
 
-          if (Debug) std::clog << "Sending response to Delete Monitored Items Request." << std::endl;
+          if (Debug) std::clog << "opc_tcp_processor| Sending response to Delete Monitored Items Request." << std::endl;
           ostream << secureHeader << algorithmHeader << sequence << response << flush;
           return;
         }
 
         case PUBLISH_REQUEST:
         {
-          if (Debug) std::clog << "Processing 'Publish' request." << std::endl;
+          if (Debug) std::clog << "opc_tcp_processor| Processing 'Publish' request." << std::endl;
           PublishParameters params;
           istream >> params;
           PublishRequestElement data;
@@ -798,13 +796,15 @@
           data.requestHeader = requestHeader;
           PublishRequestQueue.push(data);
           Server->Subscriptions()->Publish(params.Acknowledgements);
+
           --SequenceNb; //We do not send response, so do not increase sequence
+
           return;
         }
 
         case SET_PUBLISHING_MODE_REQUEST:
         {
-          if (Debug) std::clog << "Processing 'Set Publishing Mode' request." << std::endl;
+          if (Debug) std::clog << "opc_tcp_processor| Processing 'Set Publishing Mode' request." << std::endl;
           PublishingModeParameters params;
           istream >> params;
 
@@ -818,14 +818,14 @@
           secureHeader.AddSize(RawSize(sequence));
           secureHeader.AddSize(RawSize(response));
 
-          if (Debug) std::clog << "Sending response to 'Set Publishing Mode' request." << std::endl;
+          if (Debug) std::clog << "opc_tcp_processor| Sending response to 'Set Publishing Mode' request." << std::endl;
           ostream << secureHeader << algorithmHeader << sequence << response << flush;
           return;
         }
 
         case ADD_NODES_REQUEST:
         {
-          if (Debug) std::clog << "Processing 'Add Nodes' request." << std::endl;
+          if (Debug) std::clog << "opc_tcp_processor| Processing 'Add Nodes' request." << std::endl;
           AddNodesParameters params;
           istream >> params;
 
@@ -840,14 +840,14 @@
           secureHeader.AddSize(RawSize(sequence));
           secureHeader.AddSize(RawSize(response));
 
-          if (Debug) std::clog << "Sending response to 'Add Nodes' request." << std::endl;
+          if (Debug) std::clog << "opc_tcp_processor| Sending response to 'Add Nodes' request." << std::endl;
           ostream << secureHeader << algorithmHeader << sequence << response << flush;
           return;
         }
 
         case ADD_REFERENCES_REQUEST:
         {
-          if (Debug) std::clog << "Processing 'Add References' request." << std::endl;
+          if (Debug) std::clog << "opc_tcp_processor| Processing 'Add References' request." << std::endl;
           AddReferencesParameters params;
           istream >> params;
 
@@ -862,7 +862,7 @@
           secureHeader.AddSize(RawSize(sequence));
           secureHeader.AddSize(RawSize(response));
 
-          if (Debug) std::clog << "Sending response to 'Add References' request." << std::endl;
+          if (Debug) std::clog << "opc_tcp_processor| Sending response to 'Add References' request." << std::endl;
           ostream << secureHeader << algorithmHeader << sequence << response << flush;
           return;
         }
@@ -870,180 +870,27 @@
         default:
         {
           std::stringstream ss;
-          ss << "ERROR: Unknown message with id '" << message << "' was recieved.";
+          ss << "opc_tcp_processor| ERROR: Unknown message with id '" << message << "' was recieved.";
           throw std::logic_error(ss.str());
         }
       }
     }
 
-<<<<<<< HEAD
     void OpcTcpMessages::FillResponseHeader(const RequestHeader& requestHeader, ResponseHeader& responseHeader)
-=======
-  private:
-    void DeleteSubscriptions(const std::vector<IntegerID>& ids)
-    {
-      for ( auto id : ids )
-      {
-        Subscriptions.erase(std::remove_if(Subscriptions.begin(), Subscriptions.end(), 
-                      [&](const SubscriptionBinaryData d) { return ( d.SubscriptionID == id) ; }), Subscriptions.end());
-      }
-    }
-
-    void FillResponseHeader(const RequestHeader& requestHeader, ResponseHeader& responseHeader)
->>>>>>> 4de3c980
     {
        //responseHeader.InnerDiagnostics.push_back(DiagnosticInfo());
        responseHeader.Timestamp = CurrentDateTime();
        responseHeader.RequestHandle = requestHeader.RequestHandle;
     }
 
-<<<<<<< HEAD
-=======
-    double GetNextSleepPeriod()
-    {
-      if ( Subscriptions.size() == 0 || PublishRequestQueue.size() == 0)
-      {
-        return  9999;
-      }
-      std::chrono::duration<double> now =  std::chrono::system_clock::now().time_since_epoch(); 
-      std::chrono::duration<double>  next_fire = std::chrono::duration<double>(std::numeric_limits<double>::max() ) ;
-      
-      for (const SubscriptionBinaryData& data: Subscriptions)
-      {
-        std::chrono::duration<double> tmp =  data.last_check + data.period;
-        if (Debug) std::cout << "Time since last check : " << (now - data.last_check).count() << " Period: " << data.period.count() << " time to next fire: " << (tmp - now).count() << std::endl;
-        if (tmp < next_fire)
-        {
-          next_fire = tmp;
-        }
-      }
-      auto diff = next_fire - now;
-      if ( diff.count() < 0 ) 
-      {
-        if (Debug)  std::cout << "Event should allrady have been fired returning 0"<< std::endl;
-        return 0;
-      }
-      return diff.count() ;
-    }
-
-    void SendPublishResponse(OpcUa::OutputChannel& clientChannel)
-    {
-      OStreamBinary stream(clientChannel);
-      for (SubscriptionBinaryData& subdata: Subscriptions)
-      {
-        if ( PublishRequestQueue.size() == 0)
-        {
-          std::cerr << "RequestQueueSize is empty we are waiting for pubilshrequest from server" << std::endl;
-          return;
-        }
-        std::cout << "We have x publishrequest in queue "<<  PublishRequestQueue.size() << std::endl;
-       
-        std::chrono::duration<double> now =  std::chrono::system_clock::now().time_since_epoch(); //make sure it is in milliseconds
-        if ((now - subdata.last_check) <= subdata.period)
-        {
-          if (Debug) std::cout << " No need to process subscription yet" << std::endl;
-          continue;
-        } 
-        subdata.last_check = now;
-
-        std::vector<IntegerID> sub_query;
-        sub_query.push_back(subdata.SubscriptionID);
-        std::vector<PublishResult> res_list = Server->Subscriptions()->PopPublishResults(sub_query);
-        if (Debug) std::cout << "got " << res_list.size() << " notifications from server " << subdata.SubscriptionID << std::endl;
-
-        for (const PublishResult& publishResult: res_list)
-        {
-
-          PublishRequestElement requestData = PublishRequestQueue.front();
-          PublishRequestQueue.pop(); 
-
-          PublishResponse response;
-          FillResponseHeader(requestData.requestHeader, response.Header);
-          response.Result = publishResult;
-
-          requestData.sequence.SequenceNumber = ++SequenceNb;
-
-          SecureHeader secureHeader(MT_SECURE_MESSAGE, CHT_SINGLE, ChannelID);
-          secureHeader.AddSize(RawSize(requestData.algorithmHeader));
-          secureHeader.AddSize(RawSize(requestData.sequence));
-          secureHeader.AddSize(RawSize(response));
-          if (Debug) {
-            std::cout << "Sedning publishResponse with " << response.Result.Message.Data.size() << " PublishResults" << std::endl;
-            for  ( NotificationData d: response.Result.Message.Data )
-            {
-              std::cout << "     " << d.DataChange.Notification.size() <<  " modified items" << std::endl;
-            }
-          }
-          stream << secureHeader << requestData.algorithmHeader << requestData.sequence << response << flush;
-        }
-      }
-    }
-
-
-    void PrintBlob(const std::vector<char>& buf)
-    {
-      unsigned pos = 0;
-      std::cout << "length: " << buf.size() << std::endl;
-      for (const auto it : buf)
-      {
-        if (pos)
-          printf((pos % 16 == 0) ? "\n" : " ");
-
-        printf("%02x", (unsigned)it & 0x000000FF);
-
-        if (it > ' ')
-          std::cout << "(" << it << ")";
-        else
-          std::cout << "   ";
-
-        ++pos;
-      }
-
-      std::cout << std::endl << std::flush;
-    }
-
-  private:
-    std::mutex ProcessMutex;
-    std::shared_ptr<OpcUa::Remote::Server> Server;
-    bool Debug;
-    uint32_t ChannelID;
-    uint32_t TokenID;
-    NodeID SessionID;
-    NodeID AuthenticationToken;
-    std::list<SubscriptionBinaryData> Subscriptions; //Keep a list of subscriptions to query internal server at correct rate
-    std::queue<PublishRequestElement> PublishRequestQueue; //Keep track of request data to answer them when we have data and 
-    uint32_t SequenceNb;
-  };
-
-  class OpcUaProtocol : public OpcUa::UaServer::OpcUaProtocol
-  {
-  public:
-    DEFINE_CLASS_POINTERS(OpcUaProtocol);
-
-  public:
-    OpcUaProtocol(OpcUa::UaServer::TcpServer::SharedPtr tcpServer, bool debug)
-      : Debug(debug)
-      , TcpAddon(tcpServer)
-    {
-    }
-
-    virtual void StartEndpoints(const std::vector<EndpointDescription>& endpoints, OpcUa::Remote::Server::SharedPtr server) override
-    {
-      for (const EndpointDescription endpoint : endpoints)
-      {
-        const Common::Uri uri(endpoint.EndpointURL);
-        if (uri.Scheme() == "opc.tcp")
-        {
-          std::shared_ptr<IncomingConnectionProcessor> processor(new OpcTcp(server, Debug));
-          TcpParameters tcpParams;
-          tcpParams.Port = uri.Port();
-          if (Debug) std::clog << "Starting listen port " << tcpParams.Port << std::endl;
-          TcpAddon->Listen(tcpParams, processor);
-          Ports.push_back(tcpParams);
-        }
-      }
-    }
->>>>>>> 4de3c980
+    void OpcTcpMessages::DeleteSubscriptions(const std::vector<IntegerID>& ids)
+    {
+      for ( auto id : ids )
+      {
+        Subscriptions.erase(std::remove_if(Subscriptions.begin(), Subscriptions.end(),
+                      [&](const SubscriptionBinaryData d) { return ( d.SubscriptionID == id) ; }), Subscriptions.end());
+      }
+    }
 
   } // namespace UaServer
 } // namespace OpcUa
@@ -1051,5 +898,4 @@
 OpcUa::UaServer::OpcUaProtocol::UniquePtr OpcUa::UaServer::CreateOpcUaProtocol(OpcUa::UaServer::TcpServer::SharedPtr tcpServer, bool debug)
 {
   return OpcUaProtocol::UniquePtr(new ::OpcUaProtocol(tcpServer, debug));
-}
-
+}